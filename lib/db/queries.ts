import { desc, and, eq, isNull, or, inArray, count, ne, notInArray, sql, gte, lte, ilike } from 'drizzle-orm';
import { db } from './drizzle';
import { 
  activityLogs, 
  users, 
  userProfiles, 
  teams, 
  teamMembers, 
  teamJoinRequests, 
  userLikes, 
  matches,
  ActivityType,
  NewUser
} from './schema';
import { cookies } from 'next/headers';
import { verifyToken } from '@/lib/auth/session';

export async function getUser() {
  const sessionCookie = (await cookies()).get('session');
  if (!sessionCookie || !sessionCookie.value) {
    return null;
  }

  const sessionData = await verifyToken(sessionCookie.value);
  if (
    !sessionData ||
    !sessionData.user ||
    typeof sessionData.user.id !== 'number'
  ) {
    return null;
  }

  if (new Date(sessionData.expires) < new Date()) {
    return null;
  }

  const user = await db
    .select()
    .from(users)
    .where(and(eq(users.id, sessionData.user.id), isNull(users.deletedAt)))
    .limit(1);

  if (user.length === 0) {
    return null;
  }

  return user[0];
}

// 获取当前用户（包含session信息）
export async function getCurrentUser() {
  const sessionCookie = (await cookies()).get('session');
  if (!sessionCookie || !sessionCookie.value) {
    return { user: null, session: null };
  }

  const sessionData = await verifyToken(sessionCookie.value);
  if (
    !sessionData ||
    !sessionData.user ||
    typeof sessionData.user.id !== 'number'
  ) {
    return { user: null, session: null };
  }

  if (new Date(sessionData.expires) < new Date()) {
    return { user: null, session: null };
  }

  const user = await getUserWithProfile(sessionData.user.id);
  
  return {
    user: user,
    session: sessionData
  };
}

export async function getActivityLogs() {
  const user = await getUser();
  if (!user) {
    throw new Error('User not authenticated');
  }

  return await db
    .select({
      id: activityLogs.id,
      action: activityLogs.action,
      timestamp: activityLogs.timestamp,
      ipAddress: activityLogs.ipAddress,
      metadata: activityLogs.metadata,
      userName: users.name
    })
    .from(activityLogs)
    .leftJoin(users, eq(activityLogs.userId, users.id))
    .where(eq(activityLogs.userId, user.id))
    .orderBy(desc(activityLogs.timestamp))
    .limit(10);
}

// 用户相关查询
export async function getUserByStudentId(studentId: string) {
  const result = await db
    .select()
    .from(users)
    .where(and(eq(users.studentId, studentId), isNull(users.deletedAt)))
    .limit(1);
  
  return result[0] || null;
}

export async function getUserByEmail(email: string) {
  const result = await db
    .select()
    .from(users)
    .where(and(eq(users.email, email), isNull(users.deletedAt)))
    .limit(1);
  
  return result[0] || null;
}

// 创建新用户
export async function createUser(userData: NewUser) {
  const result = await db
    .insert(users)
    .values(userData)
    .returning();
  
  return result[0];
}

// 更新用户邮箱验证状态
export async function updateUserEmailVerification(userId: number, isVerified: boolean) {
  await db
    .update(users)
    .set({ 
      isEmailVerified: isVerified,
      emailVerificationToken: null,
      emailVerificationExpires: null,
      updatedAt: new Date()
    })
    .where(eq(users.id, userId));
}

// 更新用户邮箱验证令牌
export async function updateUserEmailVerificationToken(
  userId: number, 
  token: string, 
  expires: Date
) {
  await db
    .update(users)
    .set({ 
      emailVerificationToken: token,
      emailVerificationExpires: expires,
      updatedAt: new Date()
    })
    .where(eq(users.id, userId));
}

// 获取用户资料（包含profile）
export async function getUserWithProfile(userId: number) {
  const result = await db
    .select()
    .from(users)
    .leftJoin(userProfiles, eq(users.id, userProfiles.userId))
    .where(and(eq(users.id, userId), isNull(users.deletedAt)))
    .limit(1);
  
  return result[0] || null;
}

// 记录活动日志
export async function logActivity(
  userId: number, 
  action: ActivityType, 
  ipAddress?: string, 
  metadata?: any
) {
  await db.insert(activityLogs).values({
    userId,
    action,
    ipAddress,
    metadata: metadata ? JSON.stringify(metadata) : null,
  });
}

// 匹配相关查询
interface MatchingFilters {
  search?: string;
  gender?: string;
  minAge?: number;
  maxAge?: number;
  sleepTime?: string;
  studyHabit?: string[];
  lifestyle?: string[];
  cleanliness?: string[];
  mbti?: string[];
}

export async function getUsersForMatching(
  currentUserId: number, 
  limit = 20, 
  filters: MatchingFilters = {}
) {
  // 获取当前用户的性别信息
  const currentUserProfile = await db
    .select({ gender: userProfiles.gender })
    .from(userProfiles)
    .where(eq(userProfiles.userId, currentUserId))
    .limit(1);

  if (!currentUserProfile[0] || !currentUserProfile[0].gender) {
    // 如果当前用户没有性别信息，返回空数组
    return [];
  }

  const currentUserGender = currentUserProfile[0].gender;

  // 获取当前用户已经点赞或跳过的用户ID
  const interactedUsers = await db
    .select({ userId: userLikes.toUserId })
    .from(userLikes)
    .where(eq(userLikes.fromUserId, currentUserId));
  
  const interactedUserIds = interactedUsers.map(u => u.userId);
  
  // 基本筛选条件（包含同性别过滤）
  let whereConditions = [
    eq(users.isActive, true),
    eq(users.isEmailVerified, true),
    eq(userProfiles.isProfileComplete, true),
    isNull(users.deletedAt),
    ne(users.id, currentUserId),
    eq(userProfiles.gender, currentUserGender) // 只显示同性别用户
  ];
  
  // 排除已互动用户
  if (interactedUserIds.length > 0) {
    whereConditions.push(notInArray(users.id, interactedUserIds));
  }

<<<<<<< HEAD
  // 应用筛选条件
  if (filters.gender && filters.gender !== 'all') {
    whereConditions.push(eq(userProfiles.gender, filters.gender as 'male' | 'female' | 'other'));
  }

=======
  // 应用其他筛选条件（移除gender过滤，因为已经强制同性别）
>>>>>>> 0bd27963
  if (filters.minAge !== undefined) {
    whereConditions.push(gte(userProfiles.age, filters.minAge));
  }

  if (filters.maxAge !== undefined) {
    whereConditions.push(lte(userProfiles.age, filters.maxAge));
  }

  if (filters.studyHabit && filters.studyHabit.length > 0) {
    whereConditions.push(inArray(userProfiles.studyHabit, filters.studyHabit as ('early_bird' | 'night_owl' | 'flexible')[]));
  }

  if (filters.lifestyle && filters.lifestyle.length > 0) {
    whereConditions.push(inArray(userProfiles.lifestyle, filters.lifestyle as ('quiet' | 'social' | 'balanced')[]));
  }

  if (filters.cleanliness && filters.cleanliness.length > 0) {
    whereConditions.push(inArray(userProfiles.cleanliness, filters.cleanliness as ('very_clean' | 'clean' | 'moderate')[]));
  }

  if (filters.mbti && filters.mbti.length > 0) {
    whereConditions.push(inArray(userProfiles.mbti, filters.mbti as ('INTJ' | 'INTP' | 'ENTJ' | 'ENTP' | 'INFJ' | 'INFP' | 'ENFJ' | 'ENFP' | 'ISTJ' | 'ISFJ' | 'ESTJ' | 'ESFJ' | 'ISTP' | 'ISFP' | 'ESTP' | 'ESFP')[]));
  }

  // 关键词搜索（在个人简介、专业、爱好中搜索）
  if (filters.search && filters.search.trim()) {
    const searchTerm = `%${filters.search.trim().toLowerCase()}%`;
    whereConditions.push(
      or(
        ilike(userProfiles.bio, searchTerm),
        ilike(userProfiles.hobbies, searchTerm),
        ilike(userProfiles.roommateExpectations, searchTerm),
        ilike(users.name, searchTerm)
      )!
    );
  }

  return await db
    .select({
      user: users,
      profile: userProfiles
    })
    .from(users)
    .leftJoin(userProfiles, eq(users.id, userProfiles.userId))
    .where(and(...whereConditions))
    .orderBy(desc(users.updatedAt)) // 按更新时间排序，显示最活跃的用户
    .limit(limit);
}

// 队伍相关查询
export async function getUserTeam(userId: number) {
  const result = await db
    .select({
      team: teams,
      membership: teamMembers
    })
    .from(teamMembers)
    .innerJoin(teams, eq(teamMembers.teamId, teams.id))
    .where(
      and(
        eq(teamMembers.userId, userId),
        isNull(teams.deletedAt)
      )
    )
    .limit(1);
  
  return result[0] || null;
}

export async function getTeamWithMembers(teamId: number) {
  const team = await db
    .select()
    .from(teams)
    .where(and(eq(teams.id, teamId), isNull(teams.deletedAt)))
    .limit(1);
  
  if (!team[0]) return null;
  
  const members = await db
    .select({
      user: users,
      profile: userProfiles,
      membership: teamMembers
    })
    .from(teamMembers)
    .innerJoin(users, eq(teamMembers.userId, users.id))
    .leftJoin(userProfiles, eq(users.id, userProfiles.userId))
    .where(eq(teamMembers.teamId, teamId));
  
  return {
    ...team[0],
    members
  };
}

export async function getAvailableTeams(userId: number, limit = 20) {
  // 获取当前用户的性别信息
  const currentUserProfile = await db
    .select({ gender: userProfiles.gender })
    .from(userProfiles)
    .where(eq(userProfiles.userId, userId))
    .limit(1);

  if (!currentUserProfile[0] || !currentUserProfile[0].gender) {
    // 如果当前用户没有性别信息，返回空数组
    return [];
  }

  const currentUserGender = currentUserProfile[0].gender;

  // 排除用户已在的队伍和已申请的队伍
  const userTeam = await getUserTeam(userId);
  const excludeTeamIds = [];
  
  if (userTeam) {
    excludeTeamIds.push(userTeam.team.id);
  }
  
  const pendingRequests = await db
    .select({ teamId: teamJoinRequests.teamId })
    .from(teamJoinRequests)
    .where(
      and(
        eq(teamJoinRequests.userId, userId),
        eq(teamJoinRequests.status, 'pending')
      )
    );
  
  excludeTeamIds.push(...pendingRequests.map(r => r.teamId));
  
  const conditions = [
    eq(teams.status, 'recruiting'),
    isNull(teams.deletedAt)
  ];
  
  if (excludeTeamIds.length > 0) {
    conditions.push(notInArray(teams.id, excludeTeamIds));
  }
  
  // 获取所有符合条件的队伍
  const allTeams = await db
    .select({
      team: teams,
      leader: users,
      leaderProfile: userProfiles,
      memberCount: count(teamMembers.id)
    })
    .from(teams)
    .leftJoin(users, eq(teams.leaderId, users.id))
    .leftJoin(userProfiles, eq(users.id, userProfiles.userId))
    .leftJoin(teamMembers, eq(teams.id, teamMembers.teamId))
    .where(and(...conditions))
    .groupBy(teams.id, users.id, userProfiles.id)
    .limit(limit * 2); // 多获取一些，因为需要进一步过滤

  // 过滤出同性别队伍（检查队伍领队和所有成员的性别）
  const sameGenderTeams = [];
  
  for (const teamData of allTeams) {
    // 检查队伍领队的性别
    if (teamData.leaderProfile && teamData.leaderProfile.gender === currentUserGender) {
      // 获取队伍所有成员的性别信息
      const members = await db
        .select({ gender: userProfiles.gender })
        .from(teamMembers)
        .innerJoin(userProfiles, eq(teamMembers.userId, userProfiles.userId))
        .where(eq(teamMembers.teamId, teamData.team.id));
      
      // 检查所有成员是否都是同性别
      const allSameGender = members.every(member => member.gender === currentUserGender);
      
      if (allSameGender) {
        sameGenderTeams.push({
          team: teamData.team,
          leader: teamData.leader,
          memberCount: teamData.memberCount
        });
      }
    }
    
    // 如果已经找到足够的同性别队伍，就停止搜索
    if (sameGenderTeams.length >= limit) {
      break;
    }
  }
  
  return sameGenderTeams;
}

// 个人资料相关查询
export async function createUserProfile(profileData: any) {
  const result = await db
    .insert(userProfiles)
    .values(profileData)
    .returning();
  
  return result[0];
}

export async function updateUserProfile(userId: number, profileData: any) {
  const result = await db
    .update(userProfiles)
    .set({
      ...profileData,
      updatedAt: new Date()
    })
    .where(eq(userProfiles.userId, userId))
    .returning();
  
  return result[0];
}

export async function getUserProfileData(userId: number) {
  const result = await db
    .select()
    .from(userProfiles)
    .where(eq(userProfiles.userId, userId))
    .limit(1);
  
  return result[0] || null;
}<|MERGE_RESOLUTION|>--- conflicted
+++ resolved
@@ -239,15 +239,7 @@
     whereConditions.push(notInArray(users.id, interactedUserIds));
   }
 
-<<<<<<< HEAD
-  // 应用筛选条件
-  if (filters.gender && filters.gender !== 'all') {
-    whereConditions.push(eq(userProfiles.gender, filters.gender as 'male' | 'female' | 'other'));
-  }
-
-=======
   // 应用其他筛选条件（移除gender过滤，因为已经强制同性别）
->>>>>>> 0bd27963
   if (filters.minAge !== undefined) {
     whereConditions.push(gte(userProfiles.age, filters.minAge));
   }
