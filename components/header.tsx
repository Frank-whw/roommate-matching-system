'use client';

import Link from 'next/link';
import { useState, Suspense } from 'react';
import { Button } from '@/components/ui/button';
import { Home, LogOut, User as UserIcon, Users, Heart, Settings } from 'lucide-react';
import {
  DropdownMenu,
  DropdownMenuContent,
  DropdownMenuItem,
  DropdownMenuTrigger,
  DropdownMenuSeparator
} from '@/components/ui/dropdown-menu';
import { Avatar, AvatarFallback, AvatarImage } from '@/components/ui/avatar';
import { signOut } from '@/app/(login)/actions';
import { useRouter, usePathname } from 'next/navigation';
import { User } from '@/lib/db/schema';
import useSWR, { mutate } from 'swr';
import ThemeControls from './theme-controls';
import { siteConfig } from '@/lib/config';
import { generateEmailFromStudentId } from '@/lib/utils/email';

const fetcher = (url: string) => fetch(url).then((res) => res.json());

function UserMenu() {
  const [isMenuOpen, setIsMenuOpen] = useState(false);
  const { data: user, error, isLoading } = useSWR<User>('/api/user', fetcher, {
    revalidateOnFocus: false,
    revalidateOnReconnect: false,
    refreshInterval: 0,
    errorRetryCount: 0,
    shouldRetryOnError: false
  });
  const router = useRouter();

  async function handleSignOut() {
    await signOut();
    mutate('/api/user');
    router.push('/');
  }

  if (isLoading) {
    return (
      <div className="flex items-center space-x-4">
        <div className="h-9 w-16 bg-muted animate-pulse rounded-full"></div>
        <div className="h-9 w-16 bg-muted animate-pulse rounded-full"></div>
      </div>
    );
  }

  if (!user) {
    return (
      <div className="flex items-center space-x-4">
        <Button asChild variant="outline" className="rounded-full">
          <Link href="/sign-in">登录</Link>
        </Button>
        <Button asChild className="rounded-full">
          <Link href="/sign-up">注册</Link>
        </Button>
      </div>
    );
  }

  return (
    <DropdownMenu open={isMenuOpen} onOpenChange={setIsMenuOpen}>
      <DropdownMenuTrigger>
        <Avatar className="cursor-pointer size-9">
          <AvatarImage alt={user.name || ''} />
          <AvatarFallback>
            {generateEmailFromStudentId(user.studentId)
              .split(' ')
              .map((n) => n[0])
              .join('')}
          </AvatarFallback>
        </Avatar>
      </DropdownMenuTrigger>
      <DropdownMenuContent align="end" className="w-48">
        <div className="px-2 py-1.5 text-sm font-medium text-foreground">
          <div className="flex items-center">
            <UserIcon className="mr-2 h-4 w-4" style={{ fill: 'none', stroke: 'currentColor' }} />
            <span className="truncate">{user.name || generateEmailFromStudentId(user.studentId)}</span>
          </div>
        </div>
        <DropdownMenuSeparator />
        <DropdownMenuItem className="w-full cursor-pointer" asChild>
          <Link href="/profile">
            <Settings className="mr-2 h-4 w-4" style={{ fill: 'none', stroke: 'currentColor' }} />
            <span>个人资料</span>
          </Link>
        </DropdownMenuItem>
        <DropdownMenuItem className="w-full cursor-pointer" asChild>
          <Link href="/matches">
            <Users className="mr-2 h-4 w-4" style={{ fill: 'none', stroke: 'currentColor' }} />
            <span>队伍管理</span>
          </Link>
        </DropdownMenuItem>
        <DropdownMenuItem className="w-full cursor-pointer" asChild>
          <Link href="/teams">
<<<<<<< HEAD
            <Users className="mr-2 h-4 w-4" />
            <span>浏览队伍</span>
=======
            <Users className="mr-2 h-4 w-4" style={{ fill: 'none', stroke: 'currentColor' }} />
            <span>我的队伍</span>
>>>>>>> 86140252
          </Link>
        </DropdownMenuItem>
        <DropdownMenuSeparator />
        <form action={handleSignOut} className="w-full">
          <button type="submit" className="flex w-full">
            <DropdownMenuItem className="w-full flex-1 cursor-pointer">
              <LogOut className="mr-2 h-4 w-4" style={{ fill: 'none', stroke: 'currentColor' }} />
              <span>登出</span>
            </DropdownMenuItem>
          </button>
        </form>
      </DropdownMenuContent>
    </DropdownMenu>
  );
}


<<<<<<< HEAD
  const navItems = [
    { href: '/explore', label: '匹配广场', icon: Search },
    { href: '/teams', label: '浏览队伍', icon: Users },
    { href: '/matches', label: '队伍管理', icon: Users },
    { href: '/profile', label: '个人资料', icon: Settings },
  ];

  return (
    <div className="md:hidden">
      <Button
        variant="ghost"
        size="icon"
        onClick={() => setIsOpen(!isOpen)}
        className="relative"
      >
        {isOpen ? <X className="h-5 w-5" /> : <Menu className="h-5 w-5" />}
      </Button>

      {isOpen && (
        <div className="absolute top-full left-0 right-0 bg-background border-b shadow-lg z-50">
          <nav className="p-4 space-y-2">
            {navItems.map((item) => {
              const Icon = item.icon;
              const isActive = pathname === item.href;
              return (
                <Link
                  key={item.href}
                  href={item.href}
                  className={`flex items-center space-x-3 px-3 py-2 rounded-lg text-sm font-medium transition-colors ${
                    isActive
                      ? 'bg-primary text-primary-foreground'
                      : 'text-muted-foreground hover:text-foreground hover:bg-muted'
                  }`}
                  onClick={() => setIsOpen(false)}
                >
                  <Icon className="h-4 w-4" />
                  <span>{item.label}</span>
                </Link>
              );
            })}
          </nav>
        </div>
      )}
    </div>
  );
}
=======
>>>>>>> 86140252

export default function Header() {
  const pathname = usePathname();

  const navItems = [
    { href: '/explore', label: '匹配广场' },
    { href: '/teams', label: '浏览队伍' },
    { href: '/matches', label: '队伍管理' },
  ];

  return (
    <header className="border-b border-border bg-background sticky top-0 z-40">
      <div className="max-w-7xl mx-auto px-4 sm:px-6 lg:px-8 py-4 flex justify-between items-center">
        <Link href="/" className="flex items-center">
          <Home className="h-6 w-6 text-primary" style={{ fill: 'none', stroke: 'currentColor' }} />
          <span className="ml-2 text-xl font-semibold text-foreground">{siteConfig.name}</span>
        </Link>
        
        <nav className="hidden md:flex items-center space-x-6">
          {navItems.map((item) => {
            const isActive = pathname === item.href;
            return (
              <Link
                key={item.href}
                href={item.href}
                className={`text-sm font-medium transition-colors px-3 py-2 rounded-lg ${
                  isActive
                    ? 'bg-primary/10 text-primary'
                    : 'text-muted-foreground hover:text-foreground hover:bg-muted'
                }`}
              >
                {item.label}
              </Link>
            );
          })}
        </nav>
        
        <div className="flex items-center space-x-4">
          <ThemeControls />
          <Suspense fallback={<div className="h-9" />}>
            <UserMenu />
          </Suspense>
        </div>
      </div>
    </header>
  );
}<|MERGE_RESOLUTION|>--- conflicted
+++ resolved
@@ -96,13 +96,8 @@
         </DropdownMenuItem>
         <DropdownMenuItem className="w-full cursor-pointer" asChild>
           <Link href="/teams">
-<<<<<<< HEAD
-            <Users className="mr-2 h-4 w-4" />
+            <Users className="mr-2 h-4 w-4" style={{ fill: 'none', stroke: 'currentColor' }} />
             <span>浏览队伍</span>
-=======
-            <Users className="mr-2 h-4 w-4" style={{ fill: 'none', stroke: 'currentColor' }} />
-            <span>我的队伍</span>
->>>>>>> 86140252
           </Link>
         </DropdownMenuItem>
         <DropdownMenuSeparator />
@@ -120,55 +115,6 @@
 }
 
 
-<<<<<<< HEAD
-  const navItems = [
-    { href: '/explore', label: '匹配广场', icon: Search },
-    { href: '/teams', label: '浏览队伍', icon: Users },
-    { href: '/matches', label: '队伍管理', icon: Users },
-    { href: '/profile', label: '个人资料', icon: Settings },
-  ];
-
-  return (
-    <div className="md:hidden">
-      <Button
-        variant="ghost"
-        size="icon"
-        onClick={() => setIsOpen(!isOpen)}
-        className="relative"
-      >
-        {isOpen ? <X className="h-5 w-5" /> : <Menu className="h-5 w-5" />}
-      </Button>
-
-      {isOpen && (
-        <div className="absolute top-full left-0 right-0 bg-background border-b shadow-lg z-50">
-          <nav className="p-4 space-y-2">
-            {navItems.map((item) => {
-              const Icon = item.icon;
-              const isActive = pathname === item.href;
-              return (
-                <Link
-                  key={item.href}
-                  href={item.href}
-                  className={`flex items-center space-x-3 px-3 py-2 rounded-lg text-sm font-medium transition-colors ${
-                    isActive
-                      ? 'bg-primary text-primary-foreground'
-                      : 'text-muted-foreground hover:text-foreground hover:bg-muted'
-                  }`}
-                  onClick={() => setIsOpen(false)}
-                >
-                  <Icon className="h-4 w-4" />
-                  <span>{item.label}</span>
-                </Link>
-              );
-            })}
-          </nav>
-        </div>
-      )}
-    </div>
-  );
-}
-=======
->>>>>>> 86140252
 
 export default function Header() {
   const pathname = usePathname();
