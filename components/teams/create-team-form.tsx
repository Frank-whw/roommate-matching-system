--- conflicted
+++ resolved
@@ -134,25 +134,6 @@
         </div>
       </div>
 
-<<<<<<< HEAD
-=======
-      {/* 期望宿舍区域 */}
-      <div className="bg-white/80 dark:bg-gray-900/70 border border-white/40 dark:border-gray-700/60 rounded-xl p-6 backdrop-blur-2xl shadow-lg">
-        <Label htmlFor="dormArea" className="flex items-center text-gray-900 dark:text-white font-semibold">
-          <MapPin className="w-4 h-4 mr-2 text-blue-600" style={{ fill: 'none', stroke: 'currentColor' }} />
-          期望宿舍区域
-        </Label>
-        <Input
-          id="dormArea"
-          name="dormArea"
-          placeholder="例如：东区、西区、南区、北区..."
-          className="mt-3 border-white/50 dark:border-gray-700/70 focus:border-blue-500 focus:ring-blue-500 bg-white/70 dark:bg-gray-800/70 backdrop-blur-md"
-        />
-        <p className="text-xs text-gray-600 dark:text-gray-300 mt-2">
-          指定期望的宿舍区域，方便后续安排
-        </p>
-      </div>
->>>>>>> 86140252
 
       {/* 队伍信息提示 */}
       <div className="bg-blue-100/80 dark:bg-blue-900/30 border border-blue-300/60 dark:border-blue-700/60 rounded-xl p-6 backdrop-blur-2xl">
