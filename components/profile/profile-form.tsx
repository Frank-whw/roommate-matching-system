--- conflicted
+++ resolved
@@ -306,11 +306,7 @@
                   <SelectItem value="ISFP">ISFP - 探险家</SelectItem>
                   <SelectItem value="ESTP">ESTP - 企业家</SelectItem>
                   <SelectItem value="ESFP">ESFP - 娱乐家</SelectItem>
-<<<<<<< HEAD
-                  <SelectItem value="unknown">我不清楚自己的MBTI</SelectItem> 
-=======
                   <SelectItem value="unknown">我不清楚自己的MBTI</SelectItem>
->>>>>>> 9551536a
                 </SelectContent>
               </Select>
             </div>
